--- conflicted
+++ resolved
@@ -103,7 +103,6 @@
 axs[1].grid()
 print(diff)
 
-<<<<<<< HEAD
 plt.savefig('create_example.pdf')
 print(list(one_phase))
 # print(vmrmap_mod[0,0])
@@ -113,22 +112,6 @@
 niter = 1000
 for i in range(niter):
     one_phase =  FM.calc_disc_spectrum(phase=phase, nmu=nmu, P_model = P_model,
-=======
-# plt.show()
-# # input()
-# plt.close()
-plt.savefig('eg.pdf')
-
-"""
-### This is for plotting specta at all phases
-for iphase in range(nphase):
-    phasenumber = iphase
-    nmu = 5
-    phase = phase_grid[phasenumber]
-    P_model = np.geomspace(20e5,1,NLAYER)
-    P_model = pv
-    one_phase =  FM.test_disc_spectrum(phase=phase, nmu=nmu, P_model = pv,
->>>>>>> ff7927e3
         global_model_P_grid=pv,
         global_T_model=tmap_mod, global_VMR_model=vmrmap_mod,
         mod_lon=xlon,
